{-# LANGUAGE OverloadedStrings #-}
{-# LANGUAGE RecordWildCards   #-}

-- | Description: Extract and apply patches on JSON documents.
--
-- This module implements data types and operations to represent the
-- differences between JSON documents (i.e. a patch), to compare JSON documents
-- and extract such a patch, and to apply such a patch to a JSON document.
<<<<<<< HEAD
=======

>>>>>>> 3418617d
module Data.Aeson.Diff (
    -- * Patches
    Patch,
    patchOperations,
    Path,
    Key(..),
    Operation(..),

    -- * Functions
    diff,
    patch,
    applyOperation,

    formatPatch,
<<<<<<< HEAD
=======
    parsePatch,
    applyOperation,
    -- * Utilitied
    vDelete,
    vInsert,
    vModify,
    hmModify,
>>>>>>> 3418617d
) where

import Control.Applicative
import Control.Monad
import Control.Monad.Error.Class
import Data.Aeson
import Data.Hashable
import Data.HashMap.Strict (HashMap)
import qualified Data.HashMap.Strict as HM
import Data.Maybe
import Data.Monoid
import Data.Scientific
import Data.Text (Text)
import qualified Data.Text as T
import Data.Vector (Vector)
import qualified Data.Vector as V

import Data.Vector.Distance

-- | Describes the changes between two JSON documents.
data Patch = Patch
  { patchOperations :: [Operation] }
  deriving (Eq)

instance Show Patch where
    show = T.unpack . formatPatch

instance Monoid Patch where
    mempty = Patch []
    mappend (Patch p1) (Patch p2) = Patch $ p1 <> p2

instance ToJSON Patch where
    toJSON (Patch ops) = object [ "patch" .= ops ]

instance FromJSON Patch where
    parseJSON (Object v) = Patch <$> v .: "patch"
    parseJSON _ = fail "Patch must be a JSON object."

instance ToJSON Operation where
    toJSON (Ins p v) = object
        [ ("change", "insert")
        , "path"  .= p
        , "value" .= v
        ]
    toJSON (Del p v) = object
        [ ("change", "delete")
        , "path" .= p
        , "value" .= v
        ]

instance FromJSON Operation where
    parseJSON (Object v)
        =  (fixed v "change" (String "insert") *>
            (Ins <$> v .: "path" <*> v .: "value"))
        <> (fixed v "change" (String "delete") *>
            (Del <$> v .: "path" <*> v .: "value"))
      where
        fixed o n val = do
            v' <- o .: n
            unless (v' == val) . fail . T.unpack $ "Cannot find " <> n <> "."
            return v'
    parseJSON _ = fail "Operation must be a JSON object."

-- | Descripts an atomic change to a JSON document.
data Operation
    = Ins { changePath :: Path, changeValue :: Value }
    -- ^ Insert a value at a location.
    | Del { changePath :: Path, changeValue :: Value }
    -- ^ Delete the value at a location.
  deriving (Eq, Show)

-- | A path through a JSON document is a possibly empty sequence of 'Key's.
type Path = [Key]

-- | Traverse a single layer of a JSON document.
data Key
    = OKey Text
    | AKey Int
  deriving (Eq, Ord, Show)

instance ToJSON Key where
    toJSON (OKey t) = String t
    toJSON (AKey a) = Number . fromInteger . toInteger $ a

instance FromJSON Key where
    parseJSON (String t) = return $ OKey t
    parseJSON (Number n) =
        case toBoundedInteger n of
            Nothing -> fail "A numeric key must be a positive whole number."
            Just n' -> return $ AKey n'
    parseJSON _ = fail "A key element must be a number or a string."

-- | Modify the 'Path' of an 'Operation'.
modifyPath :: (Path -> Path) -> Operation -> Operation
modifyPath path op = op { changePath = path (changePath op) }

-- * Atomic patches

-- | Construct a patch with a single 'Ins' operation.
ins :: Path -> Value -> Patch
ins p v = Patch [Ins p v]

-- | Construct a patch with a single 'Del' operation.
del :: Path -> Value -> Patch
del p v = Patch [Del p v]

-- | Construct a patch which changes a single value.
ch :: Path -> Value -> Value -> Patch
ch p v1 v2 = del p v1 <> ins p v2

-- * Operations

-- | Compare two JSON documents and generate a patch describing the differences.
diff
    :: Value
    -> Value
    -> Patch
diff = worker []
  where
    check :: Monoid m => Bool -> m -> m
    check b v = if b then mempty else v

    worker :: Path -> Value -> Value -> Patch
    worker p v1 v2 = case (v1, v2) of
        -- For atomic values of the same type, emit changes iff they differ.
        (Null,      Null)      -> mempty
        (Bool b1,   Bool b2)   -> check (b1 == b2) $ ch p v1 v2
        (Number n1, Number n2) -> check (n1 == n2) $ ch p v1 v2
        (String s1, String s2) -> check (s1 == s2) $ ch p v1 v2

        -- For structured values of the same type, walk them.
        (Array a1,  Array a2)  -> check (a1 == a2) $ workArray p a1 a2
        (Object o1, Object o2) -> check (o1 == o2) $ workObject p o1 o2

        -- For values of different types, delete v1 and insert v2.
        _                      -> del p v1 <> ins p v2

    -- Walk the keys in two objects, producing a 'Patch'.
    workObject :: Path -> Object -> Object -> Patch
    workObject p o1 o2 =
        let k1 = HM.keys o1
            k2 = HM.keys o2
            -- Deletions
            del_keys = filter (not . (`elem` k2)) k1
            deletions = Patch $ fmap
                (\k -> Del (p <> [OKey k]) . fromJust $ HM.lookup k o1)
                del_keys
            -- Insertions
            ins_keys = filter (not . (`elem` k1)) k2
            insertions = Patch $ fmap
                (\k -> Ins (p <> [OKey k]) . fromJust $ HM.lookup k o2)
                ins_keys
            -- Changes
            chg_keys = filter (`elem` k2) k1
            changes = fmap
                (\k -> worker (p <> [OKey k])
                    (fromJust $ HM.lookup k o1)
                    (fromJust $ HM.lookup k o2))
                chg_keys
        in deletions <> insertions <> mconcat changes

<<<<<<< HEAD
    -- Use an adaption of the Wagner-Fischer algorithm to find the shortest
    -- sequence of changes between two JSON arrays.
=======
    -- Walk the indexes in two arrays, producing a 'Patch'.
>>>>>>> 3418617d
    workArray :: Path -> Array -> Array -> Patch
    workArray path ss tt = Patch . snd . fmap concat $ leastChanges params ss tt
      where
        params :: Params Value [Operation] (Sum Int)
        params = Params{..}
        equivalent = (==)
        delete i v = [Del (path <> [AKey i]) v]
        insert i v = [Ins (path <> [AKey i]) v]
        substitute i v v' =
            let p = path <> [AKey i]
                Patch ops = diff v v'
            in fmap (modifyPath (p <>)) ops
        cost = Sum . sum . fmap (valueSize . changeValue)
        positionOffset = sum . fmap pos
        pos Del{} = 0
        pos Ins{} = 1

-- | Apply a patch to a JSON document.
patch
    :: Patch
    -> Value
    -> Value
patch (Patch []) val = val
patch (Patch ops) val = foldl (flip applyOperation) val ops

-- | Apply an 'Operation' to a 'Value'.
applyOperation
    :: Operation
    -> Value
    -> Value
applyOperation op j = case op of
    Ins path v' -> insert path v' j
    Del path v' -> delete path v' j
  where
    insert :: Path -> Value -> Value -> Value
    insert [] v' _ = v'
    -- Apply a local change.
    insert [AKey i] v' (Array  v) = Array  $ vInsert   i v' v
    insert [OKey n] v' (Object m) = Object $ HM.insert n v' m
    -- Traverse for deeper changes.
    insert (AKey i : path) v' (Array v) = Array $ vModify i
        (Just . insert path v' . fromMaybe (Array mempty)) v
    insert (OKey n : path) v' (Object m) = Object $ hmModify n
        (Just . insert path v' . fromMaybe (Object mempty)) m
<<<<<<< HEAD
    -- Hey I just met you / And this is crazy
    -- But here's my data / Discard it maybe?
    --
    -- Type mismatch; let's throw away the thing we weren't expecting!
=======
    -- Type mismatch; let's throw away the thing we weren't expecting!
    --
    -- TODO: I have no idea what to do here.
>>>>>>> 3418617d
    insert (AKey _ : path) v' v = Array $ V.singleton (insert path v' v)
    insert (OKey n : path) v' v = Object $ HM.singleton n (insert path v' v)

    delete :: Path -> Value -> Value -> Value
    -- Apply a local change.
    --
<<<<<<< HEAD
    -- TODO We might want to check that the item addressed by the key is
    -- similar to @_v'@.
=======
    -- TODO Should check whether the deleted item is something like @v'@.
>>>>>>> 3418617d
    delete [AKey i] _v' (Array  v) = Array  $ vDelete   i v
    delete [OKey n] _v' (Object m) = Object $ HM.delete n m
    -- Traverse for deeper changes.
    delete (AKey i : rest) v' (Array v) = Array $ vModify i
        (fmap (delete rest v')) v
    delete (OKey n : rest) v' (Object m) = Object $ hmModify n
        (fmap (delete rest v')) m
    -- Type mismatch: clearly the thing we're deleting isn't here.
<<<<<<< HEAD
    delete _  _v' v = v
=======
    --
    -- TODO: If v ~ v', return Null or something, just for fun.
    delete [] _v' _v = Null
    delete _  _v'  v = v

>>>>>>> 3418617d

-- * Formatting patches

-- | Format a 'Patch'.
formatPatch :: Patch -> Text
formatPatch (Patch ops) = T.unlines
    $ fmap formatOp ops
  where
    formatKey (OKey t) = "." <> t
    formatKey (AKey i) = "[" <> (T.pack . show $ i) <> "]"
    formatPath :: [Key] -> Text
    formatPath p = "@" <> (T.concat . fmap formatKey $ p)
    formatOp :: Operation -> Text
    formatValue :: Value -> Text
    formatValue v = case v of
        String t -> t
        Number s -> T.pack . show $ s
        Bool b -> T.pack . show $ b
        Null -> "Null"
        _ -> ":-("
    formatOp (Ins k v) = formatPath k <> "\n" <> "+" <> formatValue v
    formatOp (Del k v) = formatPath k <> "\n" <> "-" <> formatValue v

-- | Parse a 'Patch'.
parsePatch :: Text -> Either Text Patch
parsePatch _t = throwError "Cannot parse"

-- * Utilities
--
-- $ These are some utility functions used in the functions defined above. Mostly
-- they just fill gaps in the APIs of the "Data.Vector" and "Data.HashMap.Strict"
-- modules.

<<<<<<< HEAD
-- | Estimate the size of a JSON 'Value'.
--
-- This is used in the diff cost metric function.
valueSize :: Value -> Int
valueSize val = case val of
    Object o -> sum . fmap valueSize . HM.elems $ o
    Array  a -> V.sum $ V.map valueSize a
    _        -> 1

=======
>>>>>>> 3418617d
-- | Delete an element in a vector.
vDelete :: Int -> Vector a -> Vector a
vDelete i v =
    let l = V.length v
    in V.slice 0 i v <> V.slice (i + 1) (l - i - 1) v

-- | Insert an element into a vector.
vInsert :: Int -> a -> Vector a -> Vector a
vInsert i a v
    | i <= 0          = V.cons a v
    | V.length v <= i = V.snoc v a
    | otherwise       = V.slice 0 i v
                      <> V.singleton a
                      <> V.slice i (V.length v - i) v

-- | Modify the element at an index in a 'Vector'.
--
-- The function is passed the value at index @i@, or 'Nothing' if there is no
-- such element. The function should return 'Nothing' if it wants to have no
-- value corresponding to the index, or 'Just' if it wants a value.
--
-- Depending on the vector and the function, we will either:
--
-- - leave the vector unchanged;
-- - delete an existing element;
-- - insert a new element; or
-- - replace an existing element.
vModify :: Int -> (Maybe a -> Maybe a) -> Vector a -> Vector a
vModify i f v =
    let a = v V.!? i
        a' = f a
    in case (a, a') of
        (Nothing, Nothing) -> v
        (Just _,  Nothing) -> vDelete i v
        (Nothing, Just n ) -> vInsert i n v
        (Just _,  Just n ) -> V.update v (V.singleton (i, n))

-- | Modify the value associated with a key in a 'HashMap'.
--
-- The function is passed the value defined for @k@, or 'Nothing'. If the
-- function returns 'Nothing', the key and value are deleted from the map;
-- otherwise the value replaces the existing value in the returned map.
hmModify
    :: (Eq k, Hashable k)
    => k
    -> (Maybe v -> Maybe v)
    -> HashMap k v
    -> HashMap k v
hmModify k f m = case f (HM.lookup k m) of
    Nothing -> HM.delete k m
    Just v  -> HM.insert k v m<|MERGE_RESOLUTION|>--- conflicted
+++ resolved
@@ -6,10 +6,6 @@
 -- This module implements data types and operations to represent the
 -- differences between JSON documents (i.e. a patch), to compare JSON documents
 -- and extract such a patch, and to apply such a patch to a JSON document.
-<<<<<<< HEAD
-=======
-
->>>>>>> 3418617d
 module Data.Aeson.Diff (
     -- * Patches
     Patch,
@@ -24,16 +20,6 @@
     applyOperation,
 
     formatPatch,
-<<<<<<< HEAD
-=======
-    parsePatch,
-    applyOperation,
-    -- * Utilitied
-    vDelete,
-    vInsert,
-    vModify,
-    hmModify,
->>>>>>> 3418617d
 ) where
 
 import Control.Applicative
@@ -195,12 +181,8 @@
                 chg_keys
         in deletions <> insertions <> mconcat changes
 
-<<<<<<< HEAD
     -- Use an adaption of the Wagner-Fischer algorithm to find the shortest
     -- sequence of changes between two JSON arrays.
-=======
-    -- Walk the indexes in two arrays, producing a 'Patch'.
->>>>>>> 3418617d
     workArray :: Path -> Array -> Array -> Patch
     workArray path ss tt = Patch . snd . fmap concat $ leastChanges params ss tt
       where
@@ -245,28 +227,18 @@
         (Just . insert path v' . fromMaybe (Array mempty)) v
     insert (OKey n : path) v' (Object m) = Object $ hmModify n
         (Just . insert path v' . fromMaybe (Object mempty)) m
-<<<<<<< HEAD
     -- Hey I just met you / And this is crazy
     -- But here's my data / Discard it maybe?
     --
     -- Type mismatch; let's throw away the thing we weren't expecting!
-=======
-    -- Type mismatch; let's throw away the thing we weren't expecting!
-    --
-    -- TODO: I have no idea what to do here.
->>>>>>> 3418617d
     insert (AKey _ : path) v' v = Array $ V.singleton (insert path v' v)
     insert (OKey n : path) v' v = Object $ HM.singleton n (insert path v' v)
 
     delete :: Path -> Value -> Value -> Value
     -- Apply a local change.
     --
-<<<<<<< HEAD
-    -- TODO We might want to check that the item addressed by the key is
-    -- similar to @_v'@.
-=======
-    -- TODO Should check whether the deleted item is something like @v'@.
->>>>>>> 3418617d
+    -- TODO(thsutton) We might want to check that the item addressed by the key
+    -- is similar to @_v'@.
     delete [AKey i] _v' (Array  v) = Array  $ vDelete   i v
     delete [OKey n] _v' (Object m) = Object $ HM.delete n m
     -- Traverse for deeper changes.
@@ -275,15 +247,7 @@
     delete (OKey n : rest) v' (Object m) = Object $ hmModify n
         (fmap (delete rest v')) m
     -- Type mismatch: clearly the thing we're deleting isn't here.
-<<<<<<< HEAD
     delete _  _v' v = v
-=======
-    --
-    -- TODO: If v ~ v', return Null or something, just for fun.
-    delete [] _v' _v = Null
-    delete _  _v'  v = v
-
->>>>>>> 3418617d
 
 -- * Formatting patches
 
@@ -317,7 +281,6 @@
 -- they just fill gaps in the APIs of the "Data.Vector" and "Data.HashMap.Strict"
 -- modules.
 
-<<<<<<< HEAD
 -- | Estimate the size of a JSON 'Value'.
 --
 -- This is used in the diff cost metric function.
@@ -327,8 +290,6 @@
     Array  a -> V.sum $ V.map valueSize a
     _        -> 1
 
-=======
->>>>>>> 3418617d
 -- | Delete an element in a vector.
 vDelete :: Int -> Vector a -> Vector a
 vDelete i v =
