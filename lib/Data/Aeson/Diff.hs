--- conflicted
+++ resolved
@@ -91,7 +91,6 @@
     | AKey Int
   deriving (Eq, Ord, Show)
 
-<<<<<<< HEAD
 instance ToJSON Key where
     toJSON (OKey t) = String t
     toJSON (AKey a) = Number . fromInteger . toInteger $ a
@@ -103,13 +102,6 @@
             Nothing -> fail "A numeric key must be a positive whole number."
             Just n' -> return $ AKey n'
     parseJSON _ = fail "A key element must be a number or a string."
-=======
-$(deriveJSON defaultOptions ''Patch)
-$(deriveJSON defaultOptions ''Operation)
-$(deriveJSON defaultOptions ''Key)
-
---------------------------------------------------------------------------------
->>>>>>> f1c12b61
 
 -- * Atomic patches
 
